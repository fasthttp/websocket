--- conflicted
+++ resolved
@@ -11,11 +11,7 @@
 	"errors"
 	"fmt"
 	"io"
-<<<<<<< HEAD
-=======
 	"log"
-
->>>>>>> 666c197f
 	"net"
 	"net/http"
 	"net/http/httptrace"

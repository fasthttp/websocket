// Copyright 2017 The Gorilla WebSocket Authors. All rights reserved.
// Use of this source code is governed by a BSD-style
// license that can be found in the LICENSE file.

package websocket

import (
	"io"
	"sync/atomic"
	"testing"
)

// broadcastBench allows to run broadcast benchmarks.
// In every broadcast benchmark we create many connections, then send the same
// message into every connection and wait for all writes complete. This emulates
// an application where many connections listen to the same data - i.e. PUB/SUB
// scenarios with many subscribers in one channel.
type broadcastBench struct {
	w           io.Writer
	closeCh     chan struct{}
	doneCh      chan struct{}
	count       int32
	conns       []*broadcastConn
	compression bool
	usePrepared bool
}

type broadcastMessage struct {
	payload  []byte
	prepared *PreparedMessage
}

type broadcastConn struct {
	conn  *Conn
	msgCh chan *broadcastMessage
}

func newBroadcastConn(c *Conn) *broadcastConn {
	return &broadcastConn{
		conn:  c,
		msgCh: make(chan *broadcastMessage, 1),
	}
}

func newBroadcastBench(usePrepared, compression bool) *broadcastBench {
	bench := &broadcastBench{
<<<<<<< HEAD
		w:          io.Discard,
=======
		w:           io.Discard,
>>>>>>> 666c197f
		doneCh:      make(chan struct{}),
		closeCh:     make(chan struct{}),
		usePrepared: usePrepared,
		compression: compression,
	}
	bench.makeConns(10000)
	return bench
}

func (b *broadcastBench) makeConns(numConns int) {
	conns := make([]*broadcastConn, numConns)

	for i := 0; i < numConns; i++ {
		c := newTestConn(nil, b.w, true)
		if b.compression {
			c.enableWriteCompression = true
			c.newCompressionWriter = compressNoContextTakeover
		}
		conns[i] = newBroadcastConn(c)
		go func(c *broadcastConn) {
			for {
				select {
				case msg := <-c.msgCh:
					if msg.prepared != nil {
						if err := c.conn.WritePreparedMessage(msg.prepared); err != nil {
							panic(err)
						}
					} else {
						if err := c.conn.WriteMessage(TextMessage, msg.payload); err != nil {
							panic(err)
						}
					}
					val := atomic.AddInt32(&b.count, 1)
					if val%int32(numConns) == 0 {
						b.doneCh <- struct{}{}
					}
				case <-b.closeCh:
					return
				}
			}
		}(conns[i])
	}
	b.conns = conns
}

func (b *broadcastBench) close() {
	close(b.closeCh)
}

func (b *broadcastBench) broadcastOnce(msg *broadcastMessage) {
	for _, c := range b.conns {
		c.msgCh <- msg
	}
	<-b.doneCh
}

func BenchmarkBroadcast(b *testing.B) {
	benchmarks := []struct {
		name        string
		usePrepared bool
		compression bool
	}{
		{"NoCompression", false, false},
		{"Compression", false, true},
		{"NoCompressionPrepared", true, false},
		{"CompressionPrepared", true, true},
	}
	payload := textMessages(1)[0]
	for _, bm := range benchmarks {
		b.Run(bm.name, func(b *testing.B) {
			bench := newBroadcastBench(bm.usePrepared, bm.compression)
			defer bench.close()
			b.ResetTimer()
			for i := 0; i < b.N; i++ {
				message := &broadcastMessage{
					payload: payload,
				}
				if bench.usePrepared {
					pm, _ := NewPreparedMessage(TextMessage, message.payload)
					message.prepared = pm
				}
				bench.broadcastOnce(message)
			}
			b.ReportAllocs()
		})
	}
}<|MERGE_RESOLUTION|>--- conflicted
+++ resolved
@@ -44,11 +44,7 @@
 
 func newBroadcastBench(usePrepared, compression bool) *broadcastBench {
 	bench := &broadcastBench{
-<<<<<<< HEAD
-		w:          io.Discard,
-=======
 		w:           io.Discard,
->>>>>>> 666c197f
 		doneCh:      make(chan struct{}),
 		closeCh:     make(chan struct{}),
 		usePrepared: usePrepared,

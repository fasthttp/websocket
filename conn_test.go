// Copyright 2013 The Gorilla WebSocket Authors. All rights reserved.
// Use of this source code is governed by a BSD-style
// license that can be found in the LICENSE file.

package websocket

import (
	"bufio"
	"bytes"
	"errors"
	"fmt"
	"io"
	"net"
	"reflect"
	"sync"
	"testing"
	"testing/iotest"
	"time"
)

var _ net.Error = errWriteTimeout

type fakeNetConn struct {
	io.Reader
	io.Writer
}

func (c fakeNetConn) Close() error                       { return nil }
func (c fakeNetConn) LocalAddr() net.Addr                { return localAddr }
func (c fakeNetConn) RemoteAddr() net.Addr               { return remoteAddr }
func (c fakeNetConn) SetDeadline(t time.Time) error      { return nil }
func (c fakeNetConn) SetReadDeadline(t time.Time) error  { return nil }
func (c fakeNetConn) SetWriteDeadline(t time.Time) error { return nil }

type fakeAddr int

var (
	localAddr  = fakeAddr(1)
	remoteAddr = fakeAddr(2)
)

func (a fakeAddr) Network() string {
	return "net"
}

func (a fakeAddr) String() string {
	return "str"
}

// newTestConn creates a connection backed by a fake network connection using
// default values for buffering.
func newTestConn(r io.Reader, w io.Writer, isServer bool) *Conn {
	return newConn(fakeNetConn{Reader: r, Writer: w}, isServer, 1024, 1024, nil, nil, nil)
}

func TestFraming(t *testing.T) {
	frameSizes := []int{
		0, 1, 2, 124, 125, 126, 127, 128, 129, 65534, 65535,
		// 65536, 65537
	}
	var readChunkers = []struct {
		name string
		f    func(io.Reader) io.Reader
	}{
		{"half", iotest.HalfReader},
		{"one", iotest.OneByteReader},
		{"asis", func(r io.Reader) io.Reader { return r }},
	}
	writeBuf := make([]byte, 65537)
	for i := range writeBuf {
		writeBuf[i] = byte(i)
	}
	var writers = []struct {
		name string
		f    func(w io.Writer, n int) (int, error)
	}{
		{"iocopy", func(w io.Writer, n int) (int, error) {
			nn, err := io.Copy(w, bytes.NewReader(writeBuf[:n]))
			return int(nn), err
		}},
		{"write", func(w io.Writer, n int) (int, error) {
			return w.Write(writeBuf[:n])
		}},
		{"string", func(w io.Writer, n int) (int, error) {
			return io.WriteString(w, string(writeBuf[:n]))
		}},
	}

	for _, compress := range []bool{false, true} {
		for _, isServer := range []bool{true, false} {
			for _, chunker := range readChunkers {

				var connBuf bytes.Buffer
				wc := newTestConn(nil, &connBuf, isServer)
				rc := newTestConn(chunker.f(&connBuf), nil, !isServer)
				if compress {
					wc.newCompressionWriter = compressNoContextTakeover
					rc.newDecompressionReader = decompressNoContextTakeover
				}
				for _, n := range frameSizes {
					for _, writer := range writers {
						name := fmt.Sprintf("z:%v, s:%v, r:%s, n:%d w:%s", compress, isServer, chunker.name, n, writer.name)

						w, err := wc.NextWriter(TextMessage)
						if err != nil {
							t.Errorf("%s: wc.NextWriter() returned %v", name, err)
							continue
						}
						nn, err := writer.f(w, n)
						if err != nil || nn != n {
							t.Errorf("%s: w.Write(writeBuf[:n]) returned %d, %v", name, nn, err)
							continue
						}
						err = w.Close()
						if err != nil {
							t.Errorf("%s: w.Close() returned %v", name, err)
							continue
						}

						opCode, r, err := rc.NextReader()
						if err != nil || opCode != TextMessage {
							t.Errorf("%s: NextReader() returned %d, r, %v", name, opCode, err)
							continue
						}

<<<<<<< HEAD
						t.Logf("frame size: %d", n)
=======
>>>>>>> 666c197f
						rbuf, err := io.ReadAll(r)
						if err != nil {
							t.Errorf("%s: ReadFull() returned rbuf, %v", name, err)
							continue
						}

						if len(rbuf) != n {
							t.Errorf("%s: len(rbuf) is %d, want %d", name, len(rbuf), n)
							continue
						}

						for i, b := range rbuf {
							if byte(i) != b {
								t.Errorf("%s: bad byte at offset %d", name, i)
								break
							}
						}
					}
				}
			}
		}
	}
}

func TestControl(t *testing.T) {
	const message = "this is a ping/pong message"
	for _, isServer := range []bool{true, false} {
		for _, isWriteControl := range []bool{true, false} {
			name := fmt.Sprintf("s:%v, wc:%v", isServer, isWriteControl)
			var connBuf bytes.Buffer
			wc := newTestConn(nil, &connBuf, isServer)
			rc := newTestConn(&connBuf, nil, !isServer)
			if isWriteControl {
				if err := wc.WriteControl(PongMessage, []byte(message), time.Now().Add(time.Second)); err != nil {
					t.Errorf("%s: wc.WriteControl() returned %v", name, err)
					continue
				}
			} else {
				w, err := wc.NextWriter(PongMessage)
				if err != nil {
					t.Errorf("%s: wc.NextWriter() returned %v", name, err)
					continue
				}
				if _, err := w.Write([]byte(message)); err != nil {
					t.Errorf("%s: w.Write() returned %v", name, err)
					continue
				}
				if err := w.Close(); err != nil {
					t.Errorf("%s: w.Close() returned %v", name, err)
					continue
				}
				var actualMessage string
				rc.SetPongHandler(func(s string) error { actualMessage = s; return nil })
				if _, _, err := rc.NextReader(); err != nil {
					continue
				}
				if actualMessage != message {
					t.Errorf("%s: pong=%q, want %q", name, actualMessage, message)
					continue
				}
			}
		}
	}
}

// simpleBufferPool is an implementation of BufferPool for TestWriteBufferPool.
type simpleBufferPool struct {
	v interface{}
}

func (p *simpleBufferPool) Get() interface{} {
	v := p.v
	p.v = nil
	return v
}

func (p *simpleBufferPool) Put(v interface{}) {
	p.v = v
}

func TestWriteBufferPool(t *testing.T) {
	const message = "Now is the time for all good people to come to the aid of the party."

	var buf bytes.Buffer
	var pool simpleBufferPool
	rc := newTestConn(&buf, nil, false)

	// Specify writeBufferSize smaller than message size to ensure that pooling
	// works with fragmented messages.
	wc := newConn(fakeNetConn{Writer: &buf}, true, 1024, len(message)-1, &pool, nil, nil)

	if wc.writeBuf != nil {
		t.Fatal("writeBuf not nil after create")
	}

	// Part 1: test NextWriter/Write/Close

	w, err := wc.NextWriter(TextMessage)
	if err != nil {
		t.Fatalf("wc.NextWriter() returned %v", err)
	}

	if wc.writeBuf == nil {
		t.Fatal("writeBuf is nil after NextWriter")
	}

	writeBufAddr := &wc.writeBuf[0]

	if _, err := io.WriteString(w, message); err != nil {
		t.Fatalf("io.WriteString(w, message) returned %v", err)
	}

	if err := w.Close(); err != nil {
		t.Fatalf("w.Close() returned %v", err)
	}

	if wc.writeBuf != nil {
		t.Fatal("writeBuf not nil after w.Close()")
	}

	if wpd, ok := pool.v.(writePoolData); !ok || len(wpd.buf) == 0 || &wpd.buf[0] != writeBufAddr {
		t.Fatal("writeBuf not returned to pool")
	}

	opCode, p, err := rc.ReadMessage()
	if opCode != TextMessage || err != nil {
		t.Fatalf("ReadMessage() returned %d, p, %v", opCode, err)
	}

	if s := string(p); s != message {
		t.Fatalf("message is %s, want %s", s, message)
	}

	// Part 2: Test WriteMessage.

	if err := wc.WriteMessage(TextMessage, []byte(message)); err != nil {
		t.Fatalf("wc.WriteMessage() returned %v", err)
	}

	if wc.writeBuf != nil {
		t.Fatal("writeBuf not nil after wc.WriteMessage()")
	}

	if wpd, ok := pool.v.(writePoolData); !ok || len(wpd.buf) == 0 || &wpd.buf[0] != writeBufAddr {
		t.Fatal("writeBuf not returned to pool after WriteMessage")
	}

	opCode, p, err = rc.ReadMessage()
	if opCode != TextMessage || err != nil {
		t.Fatalf("ReadMessage() returned %d, p, %v", opCode, err)
	}

	if s := string(p); s != message {
		t.Fatalf("message is %s, want %s", s, message)
	}
}

// TestWriteBufferPoolSync ensures that *sync.Pool works as a buffer pool.
func TestWriteBufferPoolSync(t *testing.T) {
	var buf bytes.Buffer
	var pool sync.Pool
	wc := newConn(fakeNetConn{Writer: &buf}, true, 1024, 1024, &pool, nil, nil)
	rc := newTestConn(&buf, nil, false)

	const message = "Hello World!"
	for i := 0; i < 3; i++ {
		if err := wc.WriteMessage(TextMessage, []byte(message)); err != nil {
			t.Fatalf("wc.WriteMessage() returned %v", err)
		}
		opCode, p, err := rc.ReadMessage()
		if opCode != TextMessage || err != nil {
			t.Fatalf("ReadMessage() returned %d, p, %v", opCode, err)
		}
		if s := string(p); s != message {
			t.Fatalf("message is %s, want %s", s, message)
		}
	}
}

// errorWriter is an io.Writer than returns an error on all writes.
type errorWriter struct{}

func (ew errorWriter) Write(p []byte) (int, error) { return 0, errors.New("error") }

// TestWriteBufferPoolError ensures that buffer is returned to pool after error
// on write.
func TestWriteBufferPoolError(t *testing.T) {

	// Part 1: Test NextWriter/Write/Close

	var pool simpleBufferPool
	wc := newConn(fakeNetConn{Writer: errorWriter{}}, true, 1024, 1024, &pool, nil, nil)

	w, err := wc.NextWriter(TextMessage)
	if err != nil {
		t.Fatalf("wc.NextWriter() returned %v", err)
	}

	if wc.writeBuf == nil {
		t.Fatal("writeBuf is nil after NextWriter")
	}

	writeBufAddr := &wc.writeBuf[0]

	if _, err := io.WriteString(w, "Hello"); err != nil {
		t.Fatalf("io.WriteString(w, message) returned %v", err)
	}

	if err := w.Close(); err == nil {
		t.Fatalf("w.Close() did not return error")
	}

	if wpd, ok := pool.v.(writePoolData); !ok || len(wpd.buf) == 0 || &wpd.buf[0] != writeBufAddr {
		t.Fatal("writeBuf not returned to pool")
	}

	// Part 2: Test WriteMessage

	wc = newConn(fakeNetConn{Writer: errorWriter{}}, true, 1024, 1024, &pool, nil, nil)

	if err := wc.WriteMessage(TextMessage, []byte("Hello")); err == nil {
		t.Fatalf("wc.WriteMessage did not return error")
	}

	if wpd, ok := pool.v.(writePoolData); !ok || len(wpd.buf) == 0 || &wpd.buf[0] != writeBufAddr {
		t.Fatal("writeBuf not returned to pool")
	}
}

func TestCloseFrameBeforeFinalMessageFrame(t *testing.T) {
	const bufSize = 512

	expectedErr := &CloseError{Code: CloseNormalClosure, Text: "hello"}

	var b1, b2 bytes.Buffer
	wc := newConn(&fakeNetConn{Reader: nil, Writer: &b1}, false, 1024, bufSize, nil, nil, nil)
	rc := newTestConn(&b1, &b2, true)

	w, _ := wc.NextWriter(BinaryMessage)
	if _, err := w.Write(make([]byte, bufSize+bufSize/2)); err != nil {
		t.Fatalf("w.Write() returned %v", err)
	}
	if err := wc.WriteControl(CloseMessage, FormatCloseMessage(expectedErr.Code, expectedErr.Text), time.Now().Add(10*time.Second)); err != nil {
		t.Fatalf("wc.WriteControl() returned %v", err)
	}
	w.Close()

	op, r, err := rc.NextReader()
	if op != BinaryMessage || err != nil {
		t.Fatalf("NextReader() returned %d, %v", op, err)
	}
	_, err = io.Copy(io.Discard, r)
	if !reflect.DeepEqual(err, expectedErr) {
		t.Fatalf("io.Copy() returned %v, want %v", err, expectedErr)
	}
	_, _, err = rc.NextReader()
	if !reflect.DeepEqual(err, expectedErr) {
		t.Fatalf("NextReader() returned %v, want %v", err, expectedErr)
	}
}

func TestEOFWithinFrame(t *testing.T) {
	const bufSize = 64

	for n := 0; ; n++ {
		var b bytes.Buffer
		wc := newTestConn(nil, &b, false)
		rc := newTestConn(&b, nil, true)

		w, _ := wc.NextWriter(BinaryMessage)
		if _, err := w.Write(make([]byte, bufSize)); err != nil {
			t.Fatalf("%d: w.Write() returned %v", n, err)
		}
		w.Close()

		if n >= b.Len() {
			break
		}
		b.Truncate(n)

		op, r, err := rc.NextReader()
		if err == errUnexpectedEOF {
			continue
		}
		if op != BinaryMessage || err != nil {
			t.Fatalf("%d: NextReader() returned %d, %v", n, op, err)
		}
		_, err = io.Copy(io.Discard, r)
		if err != errUnexpectedEOF {
			t.Fatalf("%d: io.Copy() returned %v, want %v", n, err, errUnexpectedEOF)
		}
		_, _, err = rc.NextReader()
		if err != errUnexpectedEOF {
			t.Fatalf("%d: NextReader() returned %v, want %v", n, err, errUnexpectedEOF)
		}
	}
}

func TestEOFBeforeFinalFrame(t *testing.T) {
	const bufSize = 512

	var b1, b2 bytes.Buffer
	wc := newConn(&fakeNetConn{Writer: &b1}, false, 1024, bufSize, nil, nil, nil)
	rc := newTestConn(&b1, &b2, true)

	w, _ := wc.NextWriter(BinaryMessage)
	if _, err := w.Write(make([]byte, bufSize+bufSize/2)); err != nil {
		t.Fatalf("w.Write() returned %v", err)
	}

	op, r, err := rc.NextReader()
	if op != BinaryMessage || err != nil {
		t.Fatalf("NextReader() returned %d, %v", op, err)
	}
	_, err = io.Copy(io.Discard, r)
	if err != errUnexpectedEOF {
		t.Fatalf("io.Copy() returned %v, want %v", err, errUnexpectedEOF)
	}
	_, _, err = rc.NextReader()
	if err != errUnexpectedEOF {
		t.Fatalf("NextReader() returned %v, want %v", err, errUnexpectedEOF)
	}
}

func TestWriteAfterMessageWriterClose(t *testing.T) {
	wc := newTestConn(nil, &bytes.Buffer{}, false)
	w, _ := wc.NextWriter(BinaryMessage)
	if _, err := io.WriteString(w, "hello"); err != nil {
		t.Fatalf("unexpected error writing, %v", err)
	}
	if err := w.Close(); err != nil {
		t.Fatalf("unexpected error closing message writer, %v", err)
	}

	if _, err := io.WriteString(w, "world"); err == nil {
		t.Fatalf("no error writing after close")
	}

	w, _ = wc.NextWriter(BinaryMessage)
	if _, err := io.WriteString(w, "hello"); err != nil {
		t.Fatalf("unexpected error writing after getting new writer, %v", err)
	}

	// close w by getting next writer
	_, err := wc.NextWriter(BinaryMessage)
	if err != nil {
		t.Fatalf("unexpected error getting next writer, %v", err)
	}

	if _, err := io.WriteString(w, "world"); err == nil {
		t.Fatalf("no error writing after close")
	}
}

func TestReadLimit(t *testing.T) {
	t.Run("Test ReadLimit is enforced", func(t *testing.T) {
		const readLimit = 512
		message := make([]byte, readLimit+1)

		var b1, b2 bytes.Buffer
		wc := newConn(&fakeNetConn{Writer: &b1}, false, 1024, readLimit-2, nil, nil, nil)
		rc := newTestConn(&b1, &b2, true)
		rc.SetReadLimit(readLimit)

		// Send message at the limit with interleaved pong.
		w, _ := wc.NextWriter(BinaryMessage)
		if _, err := w.Write(message[:readLimit-1]); err != nil {
			t.Fatalf("w.WriteMessage() returned %v", err)
		}
		if err := wc.WriteControl(PongMessage, []byte("this is a pong"), time.Now().Add(10*time.Second)); err != nil {
			t.Fatalf("wc.WriteControl() returned %v", err)
		}
		if _, err := w.Write(message[:1]); err != nil {
			t.Fatalf("w.Write() returned %v", err)
		}
		w.Close()

		// Send message larger than the limit.
		if err := wc.WriteMessage(BinaryMessage, message[:readLimit+1]); err != nil {
			t.Fatalf("wc.WriteMessage() returned %v", err)
		}

		op, _, err := rc.NextReader()
		if op != BinaryMessage || err != nil {
			t.Fatalf("1: NextReader() returned %d, %v", op, err)
		}
		op, r, err := rc.NextReader()
		if op != BinaryMessage || err != nil {
			t.Fatalf("2: NextReader() returned %d, %v", op, err)
		}
		_, err = io.Copy(io.Discard, r)
		if err != ErrReadLimit {
			t.Fatalf("io.Copy() returned %v", err)
		}
	})

	t.Run("Test that ReadLimit cannot be overflowed", func(t *testing.T) {
		const readLimit = 1

		var b1, b2 bytes.Buffer
		rc := newTestConn(&b1, &b2, true)
		rc.SetReadLimit(readLimit)

		// First, send a non-final binary message
		b1.Write([]byte("\x02\x81"))

		// Mask key
		b1.Write([]byte("\x00\x00\x00\x00"))

		// First payload
		b1.Write([]byte("A"))

		// Next, send a negative-length, non-final continuation frame
		b1.Write([]byte("\x00\xFF\x80\x00\x00\x00\x00\x00\x00\x00"))

		// Mask key
		b1.Write([]byte("\x00\x00\x00\x00"))

		// Next, send a too long, final continuation frame
		b1.Write([]byte("\x80\xFF\x00\x00\x00\x00\x00\x00\x00\x05"))

		// Mask key
		b1.Write([]byte("\x00\x00\x00\x00"))

		// Too-long payload
		b1.Write([]byte("BCDEF"))

		op, r, err := rc.NextReader()
		if op != BinaryMessage || err != nil {
			t.Fatalf("1: NextReader() returned %d, %v", op, err)
		}

		var buf [10]byte
		var read int
		n, err := r.Read(buf[:])
		if err != nil && err != ErrReadLimit {
			t.Fatalf("unexpected error testing read limit: %v", err)
		}
		read += n

		n, err = r.Read(buf[:])
		if err != nil && err != ErrReadLimit {
			t.Fatalf("unexpected error testing read limit: %v", err)
		}
		read += n

		if err == nil && read > readLimit {
			t.Fatalf("read limit exceeded: limit %d, read %d", readLimit, read)
		}
	})
}

func TestAddrs(t *testing.T) {
	c := newTestConn(nil, nil, true)
	if c.LocalAddr() != localAddr {
		t.Errorf("LocalAddr = %v, want %v", c.LocalAddr(), localAddr)
	}
	if c.RemoteAddr() != remoteAddr {
		t.Errorf("RemoteAddr = %v, want %v", c.RemoteAddr(), remoteAddr)
	}
}

func TestDeprecatedUnderlyingConn(t *testing.T) {
	var b1, b2 bytes.Buffer
	fc := fakeNetConn{Reader: &b1, Writer: &b2}
	c := newConn(fc, true, 1024, 1024, nil, nil, nil)
	ul := c.UnderlyingConn()
	if ul != fc {
		t.Fatalf("Underlying conn is not what it should be.")
	}
}

func TestNetConn(t *testing.T) {
	var b1, b2 bytes.Buffer
	fc := fakeNetConn{Reader: &b1, Writer: &b2}
	c := newConn(fc, true, 1024, 1024, nil, nil, nil)
	ul := c.NetConn()
	if ul != fc {
		t.Fatalf("Underlying conn is not what it should be.")
	}
}

func TestBufioReadBytes(t *testing.T) {
	// Test calling bufio.ReadBytes for value longer than read buffer size.

	m := make([]byte, 512)
	m[len(m)-1] = '\n'

	var b1, b2 bytes.Buffer
	wc := newConn(fakeNetConn{Writer: &b1}, false, len(m)+64, len(m)+64, nil, nil, nil)
	rc := newConn(fakeNetConn{Reader: &b1, Writer: &b2}, true, len(m)-64, len(m)-64, nil, nil, nil)

	w, _ := wc.NextWriter(BinaryMessage)
	if _, err := w.Write(m); err != nil {
		t.Fatalf("w.Write() returned %v", err)
	}
	w.Close()

	op, r, err := rc.NextReader()
	if op != BinaryMessage || err != nil {
		t.Fatalf("NextReader() returned %d, %v", op, err)
	}

	br := bufio.NewReader(r)
	p, err := br.ReadBytes('\n')
	if err != nil {
		t.Fatalf("ReadBytes() returned %v", err)
	}
	if len(p) != len(m) {
		t.Fatalf("read returned %d bytes, want %d bytes", len(p), len(m))
	}
}

var closeErrorTests = []struct {
	err   error
	codes []int
	ok    bool
}{
	{&CloseError{Code: CloseNormalClosure}, []int{CloseNormalClosure}, true},
	{&CloseError{Code: CloseNormalClosure}, []int{CloseNoStatusReceived}, false},
	{&CloseError{Code: CloseNormalClosure}, []int{CloseNoStatusReceived, CloseNormalClosure}, true},
	{errors.New("hello"), []int{CloseNormalClosure}, false},
}

func TestCloseError(t *testing.T) {
	for _, tt := range closeErrorTests {
		ok := IsCloseError(tt.err, tt.codes...)
		if ok != tt.ok {
			t.Errorf("IsCloseError(%#v, %#v) returned %v, want %v", tt.err, tt.codes, ok, tt.ok)
		}
	}
}

var unexpectedCloseErrorTests = []struct {
	err   error
	codes []int
	ok    bool
}{
	{&CloseError{Code: CloseNormalClosure}, []int{CloseNormalClosure}, false},
	{&CloseError{Code: CloseNormalClosure}, []int{CloseNoStatusReceived}, true},
	{&CloseError{Code: CloseNormalClosure}, []int{CloseNoStatusReceived, CloseNormalClosure}, false},
	{errors.New("hello"), []int{CloseNormalClosure}, false},
}

func TestUnexpectedCloseErrors(t *testing.T) {
	for _, tt := range unexpectedCloseErrorTests {
		ok := IsUnexpectedCloseError(tt.err, tt.codes...)
		if ok != tt.ok {
			t.Errorf("IsUnexpectedCloseError(%#v, %#v) returned %v, want %v", tt.err, tt.codes, ok, tt.ok)
		}
	}
}

type blockingWriter struct {
	c1, c2 chan struct{}
}

func (w blockingWriter) Write(p []byte) (int, error) {
	// Allow main to continue
	close(w.c1)
	// Wait for panic in main
	<-w.c2
	return len(p), nil
}

func TestConcurrentWritePanic(t *testing.T) {
	w := blockingWriter{make(chan struct{}), make(chan struct{})}
	c := newTestConn(nil, w, false)
	go func() {
		if err := c.WriteMessage(TextMessage, []byte{}); err != nil {
			t.Error(err)
		}
	}()

	// wait for goroutine to block in write.
	<-w.c1

	defer func() {
		close(w.c2)
		if v := recover(); v != nil {
			return
		}
	}()

	if err := c.WriteMessage(TextMessage, []byte{}); err != nil {
		t.Error(err)
	}
	t.Fatal("should not get here")
}

type failingReader struct{}

func (r failingReader) Read(p []byte) (int, error) {
	return 0, io.EOF
}

func TestFailedConnectionReadPanic(t *testing.T) {
	c := newTestConn(failingReader{}, nil, false)

	defer func() {
		if v := recover(); v != nil {
			return
		}
	}()

	for i := 0; i < 20000; i++ {
		_, _, _ = c.ReadMessage()
	}
	t.Fatal("should not get here")
}<|MERGE_RESOLUTION|>--- conflicted
+++ resolved
@@ -123,10 +123,6 @@
 							continue
 						}
 
-<<<<<<< HEAD
-						t.Logf("frame size: %d", n)
-=======
->>>>>>> 666c197f
 						rbuf, err := io.ReadAll(r)
 						if err != nil {
 							t.Errorf("%s: ReadFull() returned rbuf, %v", name, err)

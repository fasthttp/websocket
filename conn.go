--- conflicted
+++ resolved
@@ -408,17 +408,11 @@
 	if err != nil {
 		return err
 	}
-<<<<<<< HEAD
 	if c.conn == nil {
 		return ErrNilNetConn
 	}
-	if err := c.conn.SetWriteDeadline(deadline); err != nil {
-		return c.writeFatal(err)
-	}
-=======
 
 	c.conn.SetWriteDeadline(deadline)
->>>>>>> a62d9d2a
 	if len(buf1) == 0 {
 		_, err = c.conn.Write(buf0)
 	} else {
@@ -493,17 +487,11 @@
 	if err != nil {
 		return err
 	}
-<<<<<<< HEAD
 	if c.conn == nil {
 		return ErrNilNetConn
 	}
-	if err := c.conn.SetWriteDeadline(deadline); err != nil {
-		return c.writeFatal(err)
-	}
-=======
 
 	c.conn.SetWriteDeadline(deadline)
->>>>>>> a62d9d2a
 	_, err = c.conn.Write(buf)
 	if err != nil {
 		return c.writeFatal(err)
